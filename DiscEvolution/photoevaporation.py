# photoevaportation.py
#
# Author: R. Booth
# Date: 24 - Feb - 2017
#
# Models for photo-evaporation of a disc
###############################################################################
import numpy as np
from .constants import AU, Msun, yr
import FRIED.photorate as photorate
from .dust import DustyDisc

class ExternalPhotoevaporationBase(object):
    """Base class for handling the external photo-evaportation of discs

    Implementations of ExternalPhotoevaporation classes must provide the
    following methods:
        mass_loss_rate(disc)     : returns mass-loss rate from outer edge
                                   (Msun/yr).
        max_size_entrained(dist) : returns the maximum size of dust entrained in
                                   the flow (cm).
    """

    def get_timescale(self, disc, dt):
        """Calculate mass loss rates and mass loss timescales"""
        # Disc densities / masses
        Sigma_G = disc.Sigma_G
        #Sigma_D = disc.Sigma_D
        not_empty = (disc.Sigma_G > 0)

        # Get the photo-evaporation rates at each cell as if it were the edge:
        Mdot = self.mass_loss_rate(disc,not_empty)
        #amax = self.max_size_entrained(disc)

        # Convert Msun / yr to g / dynamical time and compute mass evaporated:
        dM_evap = Mdot * Msun / (2 * np.pi)
	
	# Mass in gas/dust in each annulus 
        Re = disc.R_edge * AU
        dA = np.pi * (Re[1:] ** 2 - Re[:-1] ** 2)
        dM_gas = Sigma_G * dA
        #dM_dust = Sigma_D * dA
        #print (dM_gas[outer_cell-1:outer_cell+2])
        #dM_gas[outer_cell] *= disc.depletion # Account for depletion in outer cell
        #print (dM_gas[outer_cell-1:outer_cell+2])
        #dM_gas[outer_cell] = disc.outer_mass
        #dM_gas[outer_cell] *= (disc.RD**2 - Re[outer_cell]**2) / (Re[outer_cell+1]**2 - Re[outer_cell]**2)
        dM_gas[disc.i_edge] -= disc.mass_lost      

        # Work out which cells we need to empty of gas & entrained dust
        #dM_tot = dM_gas + (dM_dust * (disc.grain_size <= amax)).sum(0)
        #empty = M_tot < dM_evap
        
        # Work out which cells we need to empty of gas & entrained dust
        dM_tot = dM_gas
        M_tot = np.cumsum(dM_tot[::-1])[::-1]
        Dt_R = dM_gas[not_empty] / dM_evap[not_empty] # Dynamical time for each annulus to be depleted of mass
        Dt_R = np.concatenate((Dt_R, np.zeros(np.size(disc.Sigma_G)-np.size(Dt_R)))) # Append 0 for empty annuli
        dM_evap = np.concatenate((dM_evap, np.zeros(np.size(disc.Sigma_G)-np.size(dM_evap)))) # Append 0 for empty annuli
        Dt = np.cumsum(Dt_R[::-1])[::-1] # Dynamical time to deplete each annulus and those exterior
        
        # Return mass loss rate, annulus mass, cumulative mass and cumulative timescale
        return (dM_evap, dM_tot, M_tot, Dt)

    def timescale_remove(self, disc, dt, age):
        (dM_evap, dM_tot, M_tot, Dt) = self.get_timescale(disc,dt)

        # Calculate which cells have times shorter than the timestep and empty
        excess_t = dt - Dt
        empty = (excess_t > 0)
        disc.tot_mass_lost += np.sum(dM_tot[empty])
        disc.Sigma[empty] = 0

        # Deal with marginal cell (first for which dt<Dt) as long as entire disc isn't removed
        if (np.sum(empty)<np.size(disc.Sigma_G)):
            half_empty = -(np.sum(empty) + 1) # ID (from end) of half depleted cell

            mass_left = -1.0*excess_t[half_empty] / (Dt[half_empty]-Dt[half_empty+1]) # Work out fraction left in cell
            if (half_empty==disc.i_edge):
                disc.mass_lost += dM_tot[half_empty] * (1.0-mass_left)
            else:
                disc.mass_lost = dM_tot[half_empty] * (1.0-mass_left)
                disc.i_edge = half_empty
            disc.tot_mass_lost += dM_tot[half_empty] * (1.0-mass_left)
        
    def optically_thin_weighting(self, disc, dt):
        # Locate and select cells that aren't empty OF GAS
        Sigma_G = disc.Sigma_G
        not_empty = (disc.Sigma_G > 0)

        # Get the photo-evaporation rates at each cell as if it were the edge USING GAS SIGMA
        Mdot = self.mass_loss_rate(disc,not_empty)
        # Find the maximum, corresponding to optically thin/thick boundary
        i_max = np.size(Mdot) - np.argmax(Mdot[::-1]) - 1

        # Annulus GAS masses
        Re = disc.R_edge * AU
        dA = np.pi * (Re[1:] ** 2 - Re[:-1] ** 2)
        dM_gas = disc.Sigma_G * dA

        # Weighting function USING GAS MASS
        ot_radii = (disc.R >= disc.R[i_max])
        s = disc.R**(3/2) * disc.Sigma_G
        s_tot = np.sum(s[ot_radii])
        s_weight = s/s_tot
        s_weight *= ot_radii # Set weight of all cells inside the maximum to zero.
        M_dot_tot = np.sum(Mdot * s_weight) # Contribution of all cells to mass loss rate
        M_dot_eff = M_dot_tot * s_weight # Effective mass loss rate

        # Convert Msun / yr to g / dynamical time
        dM_dot = M_dot_eff * Msun / (2 * np.pi)

        #self._Mdot = dM_dot
        return (dM_dot, dM_gas)

    def weighted_removal(self, disc, dt):
        (dM_dot, dM_gas) = self.optically_thin_weighting(disc,dt)

        if (isinstance(disc,DustyDisc)):
            self._amax = self.Facchini_limit(disc,dM_dot *(yr/Msun))
            Sigma_D = disc.Sigma_D
            not_dustless = (Sigma_D.sum(0) > 0)
            f_m = np.zeros_like(disc.Sigma)
            f_m[not_dustless] = disc.dust_frac[1,:].flatten()[not_dustless]/disc.integ_dust_frac[not_dustless]

        # Annulus Areas
        Re = disc.R_edge * AU
        dA = np.pi * (Re[1:] ** 2 - Re[:-1] ** 2)

        dM_evap = dM_dot * dt
        deplete = np.zeros_like(disc.Sigma)
        disc._Sigma -= dM_evap / dA # This amount of mass is lost in GAS
        
        #(f_ent_s , f_ent_l) = self.dust_entrainment(disc)
        #print ((f_ent_s , f_ent_l))
        M_ent = self.dust_entrainment(disc)
        M_ent_w= np.zeros_like(M_ent)
        M_ent_w[(dM_gas > 0)] = M_ent[(dM_gas > 0)] * dM_evap[(dM_gas > 0)] / dM_gas[(dM_gas > 0)]
        #(f_ent_s , f_ent_l) = (np.zeros_like(disc.R), np.zeros_like(disc.R))
        disc._Sigma -= M_ent_w / dA
        #disc._Sigma[not_empty] -= disc.Sigma_D[0,:].flatten()[not_empty] * f_ent_s.flatten()[not_empty] # This fraction of mass is lost in SMALL DUST
        #disc._Sigma[not_empty] -= disc.Sigma_D[1,:].flatten()[not_empty] * f_ent_l.flatten()[not_empty] # This fraction of mass is lost in LARGE DUST

        # For now, no entrainment, Sigma_D is as before so all of above loss must be gas 
        # With entrainment, must also lower the dust densities
        if (isinstance(disc,DustyDisc)):
            #disc._eps[0][not_empty] = Sigma_D[0,:].flatten()[not_empty] * (1.0 - f_ent_s.flatten()[not_empty]) / disc.Sigma[not_empty]
            #disc._eps[1][not_empty] = Sigma_D[1,:].flatten()[not_empty] * (1.0 - f_ent_l.flatten()[not_empty]) / disc.Sigma[not_empty]
            not_empty = (disc.Sigma > 0)
            new_dust_frac = np.zeros_like(disc.Sigma)
            new_dust_frac[not_empty] = (Sigma_D.sum(0)[not_empty] - M_ent_w[not_empty] / dA[not_empty]) / disc._Sigma[not_empty]
            disc._eps[0][not_empty] = new_dust_frac[not_empty] * (1-f_m[not_empty])
            disc._eps[1][not_empty] = new_dust_frac[not_empty] * f_m[not_empty]
            #print (new_eps)

    def dust_entrainment(self, disc):
        # Representative sizes
        a_ent = self._amax
        St_eq = disc._eos.alpha/2
        a_eq = 2/np.pi * St_eq * disc.Sigma_G/disc._rho_s
        a = disc.grain_size
        amax = a[1,:].flatten()

        # Annulus DUST masses
        Re = disc.R_edge * AU
        dA = np.pi * (Re[1:] ** 2 - Re[:-1] ** 2)
        M_dust = disc.Sigma_D * dA

        #
        not_empty = (disc.Sigma_G>0)
        M_ent = np.zeros_like(disc.Sigma)
        M_ent_small = np.zeros_like(disc.Sigma)
        M_ent_large = np.zeros_like(disc.Sigma)
        f_ent_s = np.zeros_like(disc.Sigma)
        f_ent_l = np.zeros_like(disc.Sigma)

        # Calculate mass of each population that is entrained
        """print(np.shape(M_ent[not_empty]))
        print(np.shape(M_dust.sum(0)[not_empty]))
        print(np.shape(amax[not_empty]))
        print(np.shape(a_ent[not_empty]))
        print(np.shape(np.ones_like(amax)[not_empty]))
        print(np.shape(M_dust.sum(0)[not_empty] * np.minimum(np.ones_like(amax)[not_empty],[(a_ent[not_empty]/amax[not_empty])**(1/2)]).flatten()))"""
        M_ent[not_empty] = M_dust.sum(0)[not_empty] * np.minimum(np.ones_like(amax)[not_empty],[(a_ent[not_empty]/amax[not_empty])**(1/2)]).flatten() # Take as entrained lower of all dust mass, or the fraction from MRN
        M_ent_small[not_empty] = M_dust[0,:][not_empty] * np.minimum(np.ones_like(amax)[not_empty],[(a_ent[not_empty]/np.minimum(a_eq[not_empty],amax[not_empty]))**(1/2)]).flatten() # Take as entrained, lower of all small dust, or the fraction from MRN, which depends on if upper limit is set by becoming large or largest dust, taking the smaller of those two
        M_ent_large[not_empty] = M_ent[not_empty] - M_ent_small[not_empty] # Take as entrained the difference between the total and small
        """Look at numpy.seterr in header /// Just need to consider total mass"""
        """Consider whether dust left behind or drifts in"""

        # Return fraction of each population that is entrained
        #f_ent_s[not_empty] = M_ent_small[not_empty]/M_dust[0,:][not_empty]
        #f_ent_l[not_empty] = M_ent_large[not_empty]/M_dust[1,:][not_empty]
        #print ((f_ent_s, f_ent_l))
        #return (f_ent_s, f_ent_l)
        #f_ent_s[not_empty] = M_ent[not_empty]/M_dust.sum(0)[not_empty]
        return M_ent

    def __call__(self, disc, dt, age):
        """Removes gas and dust from the edge of a disc"""
        if (isinstance(self,FixedExternalEvaporation)):
            self.timescale_remove(disc, dt, age)
        else:
            self.weighted_removal(disc, dt)

        """
        # Remove gas / entrained dust from empty cells, set density and
        # dust fraction of remaining dust
        for a, dM_i in zip(disc.grain_size, dM_dust):
            dM_i[(a < amax) & empty] = 0

        disc.Sigma[empty] = (dM_dust / A)[..., empty].sum(0)
        disc.dust_frac[..., empty] = \
            dM_dust[..., empty] / (A * disc.Sigma + 1e-300)[empty]

        # Reduce the surface density of the one cell that is partially emptied
        cell_id = np.searchsorted(-M_tot, -dM_evap) - 1
        if cell_id < 0: return

        # Compute the remaining mass to remove
        try:
            dM_cell = dM_evap - M_tot[cell_id + 1]
        except IndexError:
            # Handle case where we only remove mass from the outer-most cell
            dM_cell = dM_evap

        # Compute new surface densities of final cell
        #    Assume dust fraction of species entrained does not change, while
        #    the mass of those those not entrained stays the same.
        not_entrained = disc.grain_size[..., cell_id] > amax
        M_left = (dM_tot[cell_id] - dM_cell +
                  dM_dust[not_entrained, cell_id].sum())

        disc.Sigma[cell_id] = M_left / A[cell_id]
        disc.dust_frac[not_entrained, cell_id] = \
            dM_dust[not_entrained, cell_id] / M_left

        ### And we're done"""        

    def Facchini_limit(self, disc, Mdot):
        # Equation 35 of Facchini et al (2016)
        # Note following definitions:
        # F = H / sqrt(H^2+R^2)
        # v_th = \sqrt(8/pi) C_S in AU / t_dyn
        # Mdot is in units of Msun yr^-1
        # G=1 in units AU^3 Msun^-1 yr^-2
        
        F = disc.H / np.sqrt(disc.H**2+disc.R**2)
        rho = disc._rho_s
        Mstar = disc.star.M # In Msun
        v_th = np.sqrt(8/np.pi) * disc.cs
        
        a_entr = (v_th * Mdot) / (Mstar * 4 * np.pi * F * rho)
        a_entr *= yr * Msun / AU**2
        return a_entr 

class FixedExternalEvaporation(ExternalPhotoevaporationBase):
    """External photoevaporation flow with a constant mass loss rate, which
    entrains dust below a fixed size.

    args:
        Mdot : mass-loss rate in Msun / yr,  default = 10^-8
        amax : maximum grain size entrained, default = 10 micron
    """

    def __init__(self, Mdot=1e-8, amax=1e-3):
        self._Mdot = Mdot
        self._amax = amax

    def mass_loss_rate(self, disc, not_empty):
        return self._Mdot*np.ones_like(disc.Sigma[not_empty])

    def max_size_entrained(self, disc):
        return self._amax

class FRIEDExternalEvaporationMS(ExternalPhotoevaporationBase):
    """External photoevaporation flow with a mass loss rate which
    is dependent on radius and surface density.

    args:
        Mdot : mass-loss rate in Msun / yr,  default = 10^-10
        amax : maximum grain size entrained, default = 0
    """

<<<<<<< HEAD
    def __init__(self, disc, Mdot=1e-10, amax=0):
        self.FRIED_Rates = photorate.FRIED_3DMS(photorate.grid_parameters,photorate.grid_rate,disc.star.M)
=======
    def __init__(self, disc, Mdot=0, amax=0):
        self.FRIED_Rates = photorate.FRIED_2DMS(photorate.grid_parameters,photorate.grid_rate,disc.star.M,disc.UV)
>>>>>>> 16780deb
        self._Mdot = Mdot * np.ones_like(disc.R)
        self._amax = amax * np.ones_like(disc.R)

    def mass_loss_rate(self, disc, not_empty):
<<<<<<< HEAD
        UV_field = disc.UV * np.ones_like(disc.R) 
        calc_rates = np.zeros_like(disc.R)
        calc_rates[not_empty] = self.FRIED_Rates.PE_rate(( UV_field[not_empty], disc.Sigma_G[not_empty], disc.R[not_empty] ))
=======
        UV_field = disc.UV * np.ones_like(disc.Sigma) 
        calc_rates = self.FRIED_Rates.PE_rate(( disc.Sigma[not_empty], disc.R[not_empty] ))
>>>>>>> 16780deb
        norate = np.isnan(calc_rates)
        final_rates = calc_rates
        final_rates[norate] = 1e-10
        #self._Mdot = final_rates
        return final_rates

    def max_size_entrained(self, disc):
        # Update maximum entrained size
        self._amax = self.Facchini_limit(disc,self._Mdot)
        return self._amax

class FRIEDExternalEvaporationS(ExternalPhotoevaporationBase):
    """External photoevaporation flow with a mass loss rate which
    is dependent on radius and surface density.

    args:
        Mdot : mass-loss rate in Msun / yr,  default = 10^-10
        amax : maximum grain size entrained, default = 0
    """

<<<<<<< HEAD
    def __init__(self, disc, Mdot=1e-10, amax=0):
        self.FRIED_Rates = photorate.FRIED_3DS(photorate.grid_parameters,photorate.grid_rate,disc.star.M)
=======
    def __init__(self, disc, Mdot=0, amax=0):
        self.FRIED_Rates = photorate.FRIED_2DS(photorate.grid_parameters,photorate.grid_rate,disc.star.M,disc.UV)
>>>>>>> 16780deb
        self._Mdot = Mdot * np.ones_like(disc.R)
        self._amax = amax * np.ones_like(disc.R)

    def mass_loss_rate(self, disc, not_empty):
<<<<<<< HEAD
        UV_field = disc.UV * np.ones_like(disc.R) 
        calc_rates = np.zeros_like(disc.R)
        calc_rates[not_empty] = self.FRIED_Rates.PE_rate(( UV_field[not_empty], disc.Sigma_G[not_empty], disc.R[not_empty] ))
=======
        UV_field = disc.UV * np.ones_like(disc.Sigma) 
        calc_rates = self.FRIED_Rates.PE_rate(( disc.Sigma[not_empty], disc.R[not_empty] ))
>>>>>>> 16780deb
        norate = np.isnan(calc_rates)
        final_rates = calc_rates
        final_rates[norate] = 1e-10
        self._Mdot = final_rates
        return final_rates

    def max_size_entrained(self, disc):
        # Update maximum entrained size
        self._amax = self.Facchini_limit(disc,self._Mdot)
        return self._amax

if __name__ == "__main__":
    import matplotlib.pyplot as plt
    from .grid import Grid
    from .eos import LocallyIsothermalEOS
    from .star import SimpleStar
    from .dust import FixedSizeDust

    # Set up accretion disc properties
    Mdot = 1e-8
    alpha = 1e-3

    Mdot *= Msun / (2 * np.pi)
    Mdot /= AU ** 2
    Rd = 100.

    grid = Grid(0.1, 1000, 1000, spacing='log')
    star = SimpleStar()
    eos = LocallyIsothermalEOS(star, 1 / 30., -0.25, alpha)
    eos.set_grid(grid)
    Sigma = (Mdot / (3 * np.pi * eos.nu)) * np.exp(-grid.Rc / Rd)

    # Setup a dusty disc model
    disc = FixedSizeDust(grid, star, eos, 0.01, [1e-4, 0.1], Sigma=Sigma)

    # Setup the photo-evaporation
    photoEvap = FixedExternalEvaporation()

    times = np.linspace(0, 1e7, 6) * 2 * np.pi

    dA = np.pi * np.diff((disc.R_edge * AU) ** 2) / Msun

    # Test the removal of gas / dust
    t, M = [], []
    tc = 0
    for ti in times:
        photoEvap(disc, ti - tc)

        tc = ti
        t.append(tc / (2 * np.pi))
        M.append((disc.Sigma * dA).sum())

        c = plt.plot(disc.R, disc.Sigma_G)[0].get_color()
        plt.loglog(disc.R, disc.Sigma_D[0], c + ':')
        plt.loglog(disc.R, 0.1 * disc.Sigma_D[1], c + '--')

    plt.xlabel('R')
    plt.ylabel('Sigma')

    t = np.array(t)
    plt.figure()
    plt.plot(t, M)
    plt.plot(t, M[0] - 1e-8 * t, 'k')
    plt.xlabel('t [yr]')
    plt.ylabel('M [Msun]')
    plt.show()<|MERGE_RESOLUTION|>--- conflicted
+++ resolved
@@ -281,25 +281,15 @@
         amax : maximum grain size entrained, default = 0
     """
 
-<<<<<<< HEAD
     def __init__(self, disc, Mdot=1e-10, amax=0):
-        self.FRIED_Rates = photorate.FRIED_3DMS(photorate.grid_parameters,photorate.grid_rate,disc.star.M)
-=======
-    def __init__(self, disc, Mdot=0, amax=0):
         self.FRIED_Rates = photorate.FRIED_2DMS(photorate.grid_parameters,photorate.grid_rate,disc.star.M,disc.UV)
->>>>>>> 16780deb
         self._Mdot = Mdot * np.ones_like(disc.R)
         self._amax = amax * np.ones_like(disc.R)
 
     def mass_loss_rate(self, disc, not_empty):
-<<<<<<< HEAD
         UV_field = disc.UV * np.ones_like(disc.R) 
         calc_rates = np.zeros_like(disc.R)
-        calc_rates[not_empty] = self.FRIED_Rates.PE_rate(( UV_field[not_empty], disc.Sigma_G[not_empty], disc.R[not_empty] ))
-=======
-        UV_field = disc.UV * np.ones_like(disc.Sigma) 
-        calc_rates = self.FRIED_Rates.PE_rate(( disc.Sigma[not_empty], disc.R[not_empty] ))
->>>>>>> 16780deb
+        calc_rates[not_empty] = self.FRIED_Rates.PE_rate(( disc.Sigma_G[not_empty], disc.R[not_empty] ))
         norate = np.isnan(calc_rates)
         final_rates = calc_rates
         final_rates[norate] = 1e-10
@@ -320,25 +310,15 @@
         amax : maximum grain size entrained, default = 0
     """
 
-<<<<<<< HEAD
     def __init__(self, disc, Mdot=1e-10, amax=0):
-        self.FRIED_Rates = photorate.FRIED_3DS(photorate.grid_parameters,photorate.grid_rate,disc.star.M)
-=======
-    def __init__(self, disc, Mdot=0, amax=0):
         self.FRIED_Rates = photorate.FRIED_2DS(photorate.grid_parameters,photorate.grid_rate,disc.star.M,disc.UV)
->>>>>>> 16780deb
         self._Mdot = Mdot * np.ones_like(disc.R)
         self._amax = amax * np.ones_like(disc.R)
 
     def mass_loss_rate(self, disc, not_empty):
-<<<<<<< HEAD
         UV_field = disc.UV * np.ones_like(disc.R) 
         calc_rates = np.zeros_like(disc.R)
-        calc_rates[not_empty] = self.FRIED_Rates.PE_rate(( UV_field[not_empty], disc.Sigma_G[not_empty], disc.R[not_empty] ))
-=======
-        UV_field = disc.UV * np.ones_like(disc.Sigma) 
-        calc_rates = self.FRIED_Rates.PE_rate(( disc.Sigma[not_empty], disc.R[not_empty] ))
->>>>>>> 16780deb
+        calc_rates[not_empty] = self.FRIED_Rates.PE_rate(( disc.Sigma_G[not_empty], disc.R[not_empty] ))
         norate = np.isnan(calc_rates)
         final_rates = calc_rates
         final_rates[norate] = 1e-10
