--- conflicted
+++ resolved
@@ -21,87 +21,17 @@
                                    the flow (cm).
     """
 
-<<<<<<< HEAD
-    def __call__(self, disc, dt):
-        """Removes gas and dust from the edge of a disc"""
-
-        # Get the photo-evaporation data:
-        Mdot = self.mass_loss_rate(disc)
-        amax = self.max_size_entrained(disc)
-
-        # Convert Msun / yr to g / dynamical time and compute mass evaporated:
-        Mdot = Mdot * Msun / (2*np.pi)
-
-        # Disc densities / masses
-        Sigma_G = disc.Sigma_G
-        try:
-            Sigma_D = disc.Sigma_D
-        except AttributeError:
-            Sigma_D = np.zeros([1, len(Sigma_G)])
-=======
     def unweighted_rates(self, disc, Track=False):
         """Calculates the raw mass loss rates for each annulus in code units"""
         # Locate and select cells that aren't empty OF GAS
         Sigma_G = disc.Sigma_G
         not_empty = (disc.Sigma_G > 0)
->>>>>>> 0ba46487
 
         # Annulus GAS masses
         Re = disc.R_edge * AU
         dA = np.pi * (Re[1:] ** 2 - Re[:-1] ** 2)
         dM_gas = disc.Sigma_G * dA
 
-<<<<<<< HEAD
-        try:
-            grain_size = disc.grain_size
-        except AttributeError:
-            grain_size = np.zeros_like(Sigma_D)
-
-        # Work out which cells we need to empty of gas & entrained dust
-        dM_tot = dM_gas + (dM_dust * (grain_size <= amax)).sum(0)
-        dt_drain = dM_tot / (Mdot + 1e-300)
-
-        t_drain = np.cumsum(dt_drain[::-1])[::-1]
-        empty = t_drain < dt 
-
-        # Remove gas / entrained dust from empty cells, set density and
-        # dust fraction of remaining dust
-        for a, dM_i in zip(grain_size, dM_dust):
-            dM_i[(a < amax) & empty] = 0
-
-        disc.Sigma[empty] = (dM_dust / A)[..., empty].sum(0)
-        try:
-            disc.dust_frac[..., empty] = \
-                dM_dust[..., empty] / (A * disc.Sigma + 1e-300)[empty]
-        except AttributeError:
-            pass
-
-        # Reduce the surface density of the one cell that is partially emptied
-        cell_id = np.searchsorted(-t_drain, -dt) - 1
-        if cell_id < 0: return
-
-        # Compute the remaining mass to remove
-        try:
-            dM_cell = Mdot[cell_id] * (dt - t_drain[cell_id+1])
-            assert dM_cell <= dM_tot[cell_id]
-        except IndexError:
-            # Handle case where we only remove mass from the outer-most cell
-            dM_cell = Mdot[-1] * dt
-
-        # Compute new surface densities of final cell
-        #    Assume dust fraction of species entrained does not change, while
-        #    the mass of those those not entrained stays the same.
-        not_entrained = grain_size[..., cell_id] > amax[cell_id]
-        M_left = (dM_tot[cell_id] - dM_cell +
-                  dM_dust[not_entrained, cell_id].sum())
-
-        disc.Sigma[cell_id] = M_left / A[cell_id]
-        try:
-            disc.dust_frac[not_entrained, cell_id] = \
-                dM_dust[not_entrained, cell_id] / M_left
-        except AttributeError:
-            pass
-=======
         # Get the photo-evaporation rates at each cell as if it were the edge USING GAS SIGMA
         Mdot = self.mass_loss_rate(disc,not_empty)
 
@@ -222,7 +152,6 @@
         Re = disc.R_edge * AU
         dA = np.pi * (Re[1:] ** 2 - Re[:-1] ** 2)
         dM_dust = disc.Sigma_D * dA
->>>>>>> 0ba46487
 
         # Select cells with gas
         not_empty = (disc.Sigma_G>0)
@@ -281,13 +210,8 @@
         self._Mdot = Mdot
         self._amax = amax * np.ones_like(disc.R)
 
-<<<<<<< HEAD
-    def mass_loss_rate(self, disc):
-        return self._Mdot * np.ones_like(disc.Sigma)
-=======
     def mass_loss_rate(self, disc, not_empty):
-        return self._Mdot*np.ones_like(disc.Sigma[not_empty])
->>>>>>> 0ba46487
+        return self._Mdot * np.ones_like(disc.Sigma[not_empty])
 
     def max_size_entrained(self, disc):
         return self._amax * np.ones_like(disc.Sigma)
@@ -305,7 +229,7 @@
     
 class TimeExternalEvaportation(ExternalPhotoevaporationBase):
     """Mass loss via external evaporation at a constant mass-loss timescale,
-    
+    Almost certainly deprecated in this branch
         Mdot = pi R^2 Sigma / t_loss.
 
     args:
@@ -363,6 +287,13 @@
         self._amax = Facchini_limit(disc,self._Mdot)
         return self._amax
 
+    def ASCII_header(self):
+        return ("FRIEDExternalEvaporationS")
+
+    def HDF5_attributes(self):
+        header = {}
+        return self.__class__.__name__, header
+
 class FRIEDExternalEvaporationMS(ExternalPhotoevaporationBase):
     """External photoevaporation flow with a mass loss rate which
     is dependent on radius and surface density.
@@ -390,6 +321,13 @@
         # Update maximum entrained size
         self._amax = Facchini_limit(disc,self._Mdot)
         return self._amax
+
+    def ASCII_header(self):
+        return ("FRIEDExternalEvaporationMS")
+
+    def HDF5_attributes(self):
+        header = {}
+        return self.__class__.__name__, header
 
 class FRIEDExternalEvaporationM(ExternalPhotoevaporationBase):
     """External photoevaporation flow with a mass loss rate which
@@ -423,6 +361,13 @@
         self._amax = Facchini_limit(disc,self._Mdot)
         return self._amax
 
+    def ASCII_header(self):
+        return ("FRIEDExternalEvaporationM")
+
+    def HDF5_attributes(self):
+        header = {}
+        return self.__class__.__name__, header
+
 if __name__ == "__main__":
     import matplotlib.pyplot as plt
     from .grid import Grid
